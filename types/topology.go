package types

import (
	"os"
	"path/filepath"

	"github.com/docker/go-connections/nat"
	"github.com/mitchellh/go-homedir"
	"github.com/srl-labs/containerlab/utils"
)

// Topology represents a lab topology
type Topology struct {
	Defaults *NodeDefinition            `yaml:"defaults,omitempty"`
	Kinds    map[string]*NodeDefinition `yaml:"kinds,omitempty"`
	Nodes    map[string]*NodeDefinition `yaml:"nodes,omitempty"`
	Links    []*LinkConfig              `yaml:"links,omitempty"`
}

func NewTopology() *Topology {
	return &Topology{
		Defaults: new(NodeDefinition),
		Kinds:    make(map[string]*NodeDefinition),
		Nodes:    make(map[string]*NodeDefinition),
		Links:    make([]*LinkConfig, 0),
	}
}

type LinkConfig struct {
	Endpoints []string
	Labels    map[string]string      `yaml:"labels,omitempty"`
	Vars      map[string]interface{} `yaml:"vars,omitempty"`
}

func (t *Topology) GetDefaults() *NodeDefinition {
	if t.Defaults != nil {
		return t.Defaults
	}
	return new(NodeDefinition)
}

func (t *Topology) GetKind(kind string) *NodeDefinition {
	if t.Kinds == nil {
		return new(NodeDefinition)
	}
	if kdef, ok := t.Kinds[kind]; ok {
		return kdef
	}
	return new(NodeDefinition)
}

func (t *Topology) GetKinds() map[string]*NodeDefinition {
	if t.Kinds == nil {
		return make(map[string]*NodeDefinition)
	}
	return t.Kinds
}

func (t *Topology) GetNodeKind(name string) string {
	if t == nil {
		return ""
	}
	if ndef, ok := t.Nodes[name]; ok {
		if ndef.GetKind() != "" {
			return ndef.GetKind()
		}
		return t.GetDefaults().GetKind()
	}
	return ""
}

func (t *Topology) GetNodeBinds(name string) []string {
	if ndef, ok := t.Nodes[name]; ok {
		if len(ndef.GetBinds()) > 0 {
			return ndef.GetBinds()
		}
		if len(t.GetKind(t.GetNodeKind(name)).GetBinds()) > 0 {
			return t.GetKind(t.GetNodeKind(name)).GetBinds()
		}
		return t.GetDefaults().GetBinds()
	}
	return nil
}

func (t *Topology) GetNodePorts(name string) (nat.PortSet, nat.PortMap, error) {
	if ndef, ok := t.Nodes[name]; ok {
		// node level ports
		if len(ndef.GetPorts()) != 0 {
			return nat.ParsePortSpecs(ndef.Ports)
		}
		// kind level ports
		if len(t.GetKind(t.GetNodeKind(name)).GetPorts()) > 0 {
			return nat.ParsePortSpecs(t.GetKind(t.GetNodeKind(name)).GetPorts())
		}
		// default level ports
		if len(t.GetDefaults().GetPorts()) > 0 {
			return nat.ParsePortSpecs(t.GetDefaults().GetPorts())
		}
	}
	return nil, nil, nil
}

func (t *Topology) GetNodeEnv(name string) map[string]string {
	if ndef, ok := t.Nodes[name]; ok {
		return utils.MergeStringMaps(
			utils.MergeStringMaps(t.GetDefaults().GetEnv(),
				t.GetKind(t.GetNodeKind(name)).GetEnv()),
			ndef.GetEnv())
	}
	return nil
}

func (t *Topology) GetNodePublish(name string) []string {
	if ndef, ok := t.Nodes[name]; ok {
		if len(ndef.GetPublish()) > 0 {
			return ndef.GetPublish()
		}
		if kdef, ok := t.Kinds[ndef.GetKind()]; ok && kdef != nil {
			if len(kdef.GetPublish()) > 0 {
				return kdef.GetPublish()
			}
		}
		return t.Defaults.GetPublish()
	}
	return nil
}

func (t *Topology) GetNodeLabels(name string) map[string]string {
	if ndef, ok := t.Nodes[name]; ok {
		return utils.MergeStringMaps(t.Defaults.GetLabels(),
			t.GetKind(t.GetNodeKind(name)).GetLabels(),
			ndef.GetLabels())
	}
	return nil
}

func (t *Topology) GetNodeConfigDispatcher(name string) *ConfigDispatcher {
	if ndef, ok := t.Nodes[name]; ok {
		vars := utils.MergeMaps(t.Defaults.GetConfigDispatcher().GetVars(),
			t.GetKind(t.GetNodeKind(name)).GetConfigDispatcher().GetVars(),
			ndef.GetConfigDispatcher().GetVars())

		return &ConfigDispatcher{
			Vars: vars,
		}
	}

	return nil
}

func (t *Topology) GetNodeStartupConfig(name string) (string, error) {
	var cfg string
	if ndef, ok := t.Nodes[name]; ok {
		var err error
		cfg = ndef.GetStartupConfig()
		if t.GetKind(t.GetNodeKind(name)).GetStartupConfig() != "" && cfg == "" {
			cfg = t.GetKind(t.GetNodeKind(name)).GetStartupConfig()
		}
		if cfg == "" {
			cfg = t.GetDefaults().GetStartupConfig()
		}
		if cfg != "" {
			cfg, err = resolvePath(cfg)
			if err != nil {
				return "", err
			}
			_, err = os.Stat(cfg)
			return cfg, err
		}
	}
	return cfg, nil
}

<<<<<<< HEAD
func (t *Topology) GetNodeStartupDelay(name string) uint {
	if ndef, ok := t.Nodes[name]; ok {
		if ndef.GetStartupDelay() != 0 {
			return ndef.GetStartupDelay()
		}
		if t.GetKind(t.GetNodeKind(name)).GetStartupDelay() != 0 {
			return t.GetKind(t.GetNodeKind(name)).GetStartupDelay()
		}
		return t.GetDefaults().GetStartupDelay()
	}
	return 0
=======
func (t *Topology) GetNodeEnforceStartupConfig(name string) bool {
	if ndef, ok := t.Nodes[name]; ok {
		if ndef.GetEnforceStartupConfig() {
			return true
		}
		if t.GetKind(t.GetNodeKind(name)).GetEnforceStartupConfig() {
			return true
		}
		return t.GetDefaults().GetEnforceStartupConfig()
	}
	return false
>>>>>>> 9c63bd68
}

func (t *Topology) GetNodeLicense(name string) (string, error) {
	var license string
	if ndef, ok := t.Nodes[name]; ok {
		var err error
		license = ndef.GetLicense()
		if t.GetKind(t.GetNodeKind(name)).GetLicense() != "" && license == "" {
			license = t.GetKind(t.GetNodeKind(name)).GetLicense()
		}
		if license == "" {
			license = t.GetDefaults().GetLicense()
		}
		if license != "" {
			license, err = resolvePath(license)
			if err != nil {
				return "", err
			}
			_, err = os.Stat(license)
			return license, err
		}
	}
	return license, nil
}

func (t *Topology) GetNodeImage(name string) string {
	if ndef, ok := t.Nodes[name]; ok {
		if ndef.GetImage() != "" {
			return ndef.GetImage()
		}
		if t.GetKind(t.GetNodeKind(name)).GetImage() != "" {
			return t.GetKind(t.GetNodeKind(name)).GetImage()
		}
		return t.GetDefaults().GetImage()
	}
	return ""
}

func (t *Topology) GetNodeGroup(name string) string {
	if ndef, ok := t.Nodes[name]; ok {
		if ndef.GetGroup() != "" {
			return ndef.GetGroup()
		}
		if t.GetKind(t.GetNodeKind(name)).GetGroup() != "" {
			return t.GetKind(t.GetNodeKind(name)).GetGroup()
		}
		return t.GetDefaults().GetGroup()
	}
	return ""
}

func (t *Topology) GetNodeType(name string) string {
	if ndef, ok := t.Nodes[name]; ok {
		if ndef.GetType() != "" {
			return ndef.GetType()
		}
		if t.GetKind(t.GetNodeKind(name)).GetType() != "" {
			return t.GetKind(t.GetNodeKind(name)).GetType()
		}
		return t.GetDefaults().GetType()
	}
	return ""
}

func (t *Topology) GetNodePosition(name string) string {
	if ndef, ok := t.Nodes[name]; ok {
		if ndef.GetPostion() != "" {
			return ndef.GetPostion()
		}
		if t.GetKind(t.GetNodeKind(name)).GetPostion() != "" {
			return t.GetKind(t.GetNodeKind(name)).GetPostion()
		}
		return t.GetDefaults().GetPostion()
	}
	return ""
}

func (t *Topology) GetNodeCmd(name string) string {
	if ndef, ok := t.Nodes[name]; ok {
		if ndef.GetCmd() != "" {
			return ndef.GetCmd()
		}
		if t.GetKind(t.GetNodeKind(name)).GetCmd() != "" {
			return t.GetKind(t.GetNodeKind(name)).GetCmd()
		}
		return t.GetDefaults().GetCmd()
	}
	return ""
}

func (t *Topology) GetNodeUser(name string) string {
	if ndef, ok := t.Nodes[name]; ok {
		if ndef.GetUser() != "" {
			return ndef.GetUser()
		}
		if t.GetKind(t.GetNodeKind(name)).GetUser() != "" {
			return t.GetKind(t.GetNodeKind(name)).GetUser()
		}
		return t.GetDefaults().GetUser()
	}
	return ""
}

func (t *Topology) GetNodeNetworkMode(name string) string {
	if ndef, ok := t.Nodes[name]; ok {
		if ndef.GetNetworkMode() != "" {
			return ndef.GetNetworkMode()
		}
		if t.GetKind(t.GetNodeKind(name)).GetNetworkMode() != "" {
			return t.GetKind(t.GetNodeKind(name)).GetNetworkMode()
		}
		return t.GetDefaults().GetNetworkMode()
	}
	return ""
}

func (t *Topology) GetNodeSandbox(name string) string {
	if ndef, ok := t.Nodes[name]; ok {
		if ndef.GetNodeSandbox() != "" {
			return ndef.GetNodeSandbox()
		}
		if t.GetKind(t.GetNodeKind(name)).GetNodeSandbox() != "" {
			return t.GetKind(t.GetNodeKind(name)).GetNodeSandbox()
		}
		return t.GetDefaults().GetNodeSandbox()
	}
	return ""
}

func (t *Topology) GetNodeKernel(name string) string {
	if ndef, ok := t.Nodes[name]; ok {
		if ndef.GetNodeKernel() != "" {
			return ndef.GetNodeKernel()
		}
		if t.GetKind(t.GetNodeKind(name)).GetNodeKernel() != "" {
			return t.GetKind(t.GetNodeKind(name)).GetNodeKernel()
		}
		return t.GetDefaults().GetNodeKernel()
	}
	return ""
}

func (t *Topology) GetNodeRuntime(name string) string {
	if ndef, ok := t.Nodes[name]; ok {
		if ndef.GetNodeRuntime() != "" {
			return ndef.GetNodeRuntime()
		}
		if t.GetKind(t.GetNodeKind(name)).GetNodeRuntime() != "" {
			return t.GetKind(t.GetNodeKind(name)).GetNodeRuntime()
		}
		return t.GetDefaults().GetNodeRuntime()
	}
	return ""
}

func (t *Topology) GetNodeCPU(name string) string {
	if ndef, ok := t.Nodes[name]; ok {
		if ndef.GetNodeCPU() != "" {
			return ndef.GetNodeCPU()
		}
		if t.GetKind(t.GetNodeKind(name)).GetNodeCPU() != "" {
			return t.GetKind(t.GetNodeKind(name)).GetNodeCPU()
		}
		return t.GetDefaults().GetNodeCPU()
	}
	return ""
}

func (t *Topology) GetNodeRAM(name string) string {
	if ndef, ok := t.Nodes[name]; ok {
		if ndef.GetNodeRAM() != "" {
			return ndef.GetNodeRAM()
		}
		if t.GetKind(t.GetNodeKind(name)).GetNodeRAM() != "" {
			return t.GetKind(t.GetNodeKind(name)).GetNodeRAM()
		}
		return t.GetDefaults().GetNodeRAM()
	}
	return ""
}

func (t *Topology) ImportEnvs() {
	t.Defaults.ImportEnvs()

	for _, k := range t.Kinds {
		k.ImportEnvs()
	}

	for _, n := range t.Nodes {
		n.ImportEnvs()
	}
}

//resolvePath resolves a string path by expanding `~` to home dir or getting Abs path for the given path
func resolvePath(p string) (string, error) {
	if p == "" {
		return "", nil
	}
	var err error
	switch {
	// resolve ~/ path
	case p[0] == '~':
		p, err = homedir.Expand(p)
		if err != nil {
			return "", err
		}
	default:
		p, err = filepath.Abs(p)
		if err != nil {
			return "", err
		}
	}
	return p, nil
}<|MERGE_RESOLUTION|>--- conflicted
+++ resolved
@@ -171,7 +171,6 @@
 	return cfg, nil
 }
 
-<<<<<<< HEAD
 func (t *Topology) GetNodeStartupDelay(name string) uint {
 	if ndef, ok := t.Nodes[name]; ok {
 		if ndef.GetStartupDelay() != 0 {
@@ -183,7 +182,8 @@
 		return t.GetDefaults().GetStartupDelay()
 	}
 	return 0
-=======
+}
+
 func (t *Topology) GetNodeEnforceStartupConfig(name string) bool {
 	if ndef, ok := t.Nodes[name]; ok {
 		if ndef.GetEnforceStartupConfig() {
@@ -195,7 +195,6 @@
 		return t.GetDefaults().GetEnforceStartupConfig()
 	}
 	return false
->>>>>>> 9c63bd68
 }
 
 func (t *Topology) GetNodeLicense(name string) (string, error) {
