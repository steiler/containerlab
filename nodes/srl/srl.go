// Copyright 2020 Nokia
// Licensed under the BSD 3-Clause License.
// SPDX-License-Identifier: BSD-3-Clause

package srl

import (
	"bytes"
	"context"
	"embed"
	"fmt"
	"os"
	"path"
	"path/filepath"
	"regexp"
	"strings"
	"text/template"
	"time"

	"github.com/hairyhenderson/gomplate/v3"
	"github.com/hairyhenderson/gomplate/v3/data"
	"github.com/pkg/errors"
	log "github.com/sirupsen/logrus"

	"github.com/srl-labs/containerlab/cert"
	"github.com/srl-labs/containerlab/clab/exec"
	"github.com/srl-labs/containerlab/nodes"
	"github.com/srl-labs/containerlab/types"
	"github.com/srl-labs/containerlab/utils"
)

const (
	srlDefaultType = "ixrd2"

	readyTimeout = time.Minute * 2 // max wait time for node to boot
	retryTimer   = time.Second
	// additional config that clab adds on top of the factory config.
	srlConfigCmdsTpl = `set / system tls server-profile clab-profile
set / system tls server-profile clab-profile key "{{ .TLSKey }}"
set / system tls server-profile clab-profile certificate "{{ .TLSCert }}"
{{- if .TLSAnchor }}
set / system tls server-profile clab-profile authenticate-client true
set / system tls server-profile clab-profile trust-anchor "{{ .TLSAnchor }}"
{{- else }}
set / system tls server-profile clab-profile authenticate-client false
{{- end }}
set / system gnmi-server admin-state enable network-instance mgmt admin-state enable tls-profile clab-profile
set / system gnmi-server rate-limit 65000
set / system gnmi-server trace-options [ request response common ]
set / system gnmi-server unix-socket admin-state enable
set / system json-rpc-server admin-state enable network-instance mgmt http admin-state enable
set / system json-rpc-server admin-state enable network-instance mgmt https admin-state enable tls-profile clab-profile
set / system lldp admin-state enable
set / system aaa authentication idle-timeout 7200
{{/* enabling interfaces referenced as endpoints for a node (both e1-2 and e1-3-1 notations) */}}
{{- range $ep := .Endpoints }}
{{- $parts := ($ep.EndpointName | strings.ReplaceAll "e" "" | strings.Split "-") -}}
set / interface ethernet-{{index $parts 0}}/{{index $parts 1}} admin-state enable
  {{- if eq (len $parts) 3 }}
set / interface ethernet-{{index $parts 0}}/{{index $parts 1}} breakout-mode num-channels 4 channel-speed 25G
set / interface ethernet-{{index $parts 0}}/{{index $parts 1}}/{{index $parts 2}} admin-state enable
  {{- end }}
{{ end -}}
set / system banner login-banner "{{ .Banner }}"
commit save`
)

var (
	kindnames = []string{"srl", "nokia_srlinux"}
	srlSysctl = map[string]string{
		"net.ipv4.ip_forward":              "0",
		"net.ipv6.conf.all.disable_ipv6":   "0",
		"net.ipv6.conf.all.accept_dad":     "0",
		"net.ipv6.conf.default.accept_dad": "0",
		"net.ipv6.conf.all.autoconf":       "0",
		"net.ipv6.conf.default.autoconf":   "0",
	}
	defaultCredentials = nodes.NewCredentials("admin", "admin")

	srlTypes = map[string]string{
		"ixrd1":  "7220IXRD1.yml",
		"ixrd2":  "7220IXRD2.yml",
		"ixrd3":  "7220IXRD3.yml",
		"ixrd2l": "7220IXRD2L.yml",
		"ixrd3l": "7220IXRD3L.yml",
		"ixrd5":  "7220IXRD5.yml",
		"ixrh2":  "7220IXRH2.yml",
		"ixrh3":  "7220IXRH3.yml",
		"ixr6":   "7250IXR6.yml",
		"ixr6e":  "7250IXR6e.yml",
		"ixr10":  "7250IXR10.yml",
		"ixr10e": "7250IXR10e.yml",
		"fiji":   "fiji.yml",
	}

	srlEnv = map[string]string{"SRLINUX": "1"}

	//go:embed topology/*
	topologies embed.FS

	saveCmd          = `sr_cli -d "tools system configuration save"`
	mgmtServerRdyCmd = `sr_cli -d "info from state system app-management application mgmt_server state | grep running"`
	// readyForConfigCmd checks the output of a file on srlinux which will be populated once the mgmt server is ready to accept config.
	readyForConfigCmd = "cat /etc/opt/srlinux/devices/app_ephemeral.mgmt_server.ready_for_config"

	srlCfgTpl, _ = template.New("srl-tls-profile").
			Funcs(gomplate.CreateFuncs(context.Background(), new(data.Data))).
			Parse(srlConfigCmdsTpl)
)

// Register registers the node in the NodeRegistry.
func Register(r *nodes.NodeRegistry) {
	r.Register(kindnames, func() nodes.Node {
		return new(srl)
	}, defaultCredentials)
}

type srl struct {
	nodes.DefaultNode
	// startup-config passed as a path to a file with CLI instructions will be read into this byte slice
	startupCliCfg []byte
}

func (s *srl) Init(cfg *types.NodeConfig, opts ...nodes.NodeOption) error {
	// Init DefaultNode
	s.DefaultNode = *nodes.NewDefaultNode(s)
	// set virtualization requirement
	s.HostRequirements.SSSE3 = true
	s.HostRequirements.MinVCPU = 2
	s.HostRequirements.MinVCPUFailAction = types.FailBehaviourError
	s.HostRequirements.MinAvailMemoryGb = 2
	s.HostRequirements.MinAvailMemoryGbFailAction = types.FailBehaviourLog

	s.Cfg = cfg
	for _, o := range opts {
		o(s)
	}

	if s.Cfg.NodeType == "" {
		s.Cfg.NodeType = srlDefaultType
	}

	if _, found := srlTypes[s.Cfg.NodeType]; !found {
		keys := make([]string, 0, len(srlTypes))
		for key := range srlTypes {
			keys = append(keys, key)
		}
		return fmt.Errorf("wrong node type. '%s' doesn't exist. should be any of %s",
			s.Cfg.NodeType, strings.Join(keys, ", "))
	}

	if s.Cfg.Cmd == "" {
		// set default Cmd if it was not provided by a user
		// the additional touch is needed to support non docker runtimes
		s.Cfg.Cmd = "sudo bash -c 'touch /.dockerenv && /opt/srlinux/bin/sr_linux'"
	}

	s.Cfg.Env = utils.MergeStringMaps(srlEnv, s.Cfg.Env)

	// if user was not initialized to a value, use root
	if s.Cfg.User == "" {
		s.Cfg.User = "0:0"
	}
	for k, v := range srlSysctl {
		s.Cfg.Sysctls[k] = v
	}

	if s.Cfg.License != "" {
		// we mount a fixed path node.Labdir/license.key as the license referenced in topo file will be copied to that path
		s.Cfg.Binds = append(s.Cfg.Binds, fmt.Sprint(
			filepath.Join(s.Cfg.LabDir, "license.key"), ":/opt/srlinux/etc/license.key:ro"))
	}

	// mount config directory
	cfgPath := filepath.Join(s.Cfg.LabDir, "config")
	s.Cfg.Binds = append(s.Cfg.Binds, fmt.Sprint(cfgPath, ":/etc/opt/srlinux/:rw"))

	// mount srlinux topology
	topoPath := filepath.Join(s.Cfg.LabDir, "topology.yml")
	s.Cfg.Binds = append(s.Cfg.Binds, fmt.Sprint(topoPath, ":/tmp/topology.yml:ro"))

	return nil
}

func (s *srl) PreDeploy(_ context.Context, certificate *cert.Certificate) error {
	utils.CreateDirectory(s.Cfg.LabDir, 0777)
<<<<<<< HEAD

	// set the certificate data
	s.Config().TLSCert = string(certificate.Cert)
	s.Config().TLSKey = string(certificate.Key)
=======
	// retrieve node certificates
	nodeCerts, err := cert.RetrieveNodeCertData(s.Cfg, labCADir)
	// if not available on disk, create cert in next step
	if err != nil {
		// create CERT
		certTpl, err := template.New("node-cert").Parse(cert.NodeCSRTempl)
		if err != nil {
			log.Errorf("failed to parse Node CSR Template: %v", err)
		}
		log.Debugf("creating node certificate for %s", s.Cfg.SANs)

		certInput := cert.CertInput{
			Name:     s.Cfg.ShortName,
			LongName: s.Cfg.LongName,
			Fqdn:     s.Cfg.Fqdn,
			SANs:     s.Cfg.SANs,
			Prefix:   configName,
		}

		nodeCerts, err = cert.GenerateCert(
			path.Join(labCARoot, "root-ca.pem"),
			path.Join(labCARoot, "root-ca-key.pem"),
			certTpl,
			certInput,
			path.Join(labCADir, certInput.Name),
		)
		if err != nil {
			log.Errorf("failed to generate certificates for node %s: %v", s.Cfg.ShortName, err)
		}
		log.Debugf("%s CSR: %s", s.Cfg.ShortName, string(nodeCerts.Csr))
		log.Debugf("%s Cert: %s", s.Cfg.ShortName, string(nodeCerts.Cert))
		log.Debugf("%s Key: %s", s.Cfg.ShortName, string(nodeCerts.Key))
	}
	s.Cfg.TLSCert = string(nodeCerts.Cert)
	s.Cfg.TLSKey = string(nodeCerts.Key)
>>>>>>> 43eaa45b

	// Create appmgr subdir for agent specs and copy files, if needed
	if s.Cfg.Extras != nil && len(s.Cfg.Extras.SRLAgents) != 0 {
		agents := s.Cfg.Extras.SRLAgents

		appmgr := filepath.Join(s.Cfg.LabDir, "config", "appmgr")

		utils.CreateDirectory(appmgr, 0777)

		for _, fullpath := range agents {
			basename := filepath.Base(fullpath)
			dst := filepath.Join(appmgr, basename)
			if err := utils.CopyFile(fullpath, dst, 0644); err != nil {
				return fmt.Errorf("agent copy src %s -> dst %s failed %v", fullpath, dst, err)
			}
		}
	}

	// mount authorized_keys file to enable passwordless login
	authzKeysPath := filepath.Join(filepath.Dir(s.Cfg.LabDir), "authorized_keys")
	if utils.FileExists(authzKeysPath) {
		s.Cfg.Binds = append(s.Cfg.Binds,
			fmt.Sprint(authzKeysPath, ":/root/.ssh/authorized_keys:ro"),
			fmt.Sprint(authzKeysPath, ":/home/linuxadmin/.ssh/authorized_keys:ro"),
			fmt.Sprint(authzKeysPath, ":/home/admin/.ssh/authorized_keys:ro"),
		)
	}

	return s.createSRLFiles()
}

func (s *srl) PostDeploy(ctx context.Context, nodes map[string]nodes.Node) error {
	log.Infof("Running postdeploy actions for Nokia SR Linux '%s' node", s.Cfg.ShortName)
	// Populate /etc/hosts for service discovery on mgmt interface
	if err := s.populateHosts(ctx, nodes); err != nil {
		log.Warnf("Unable to populate hosts for node %q: %v", s.Cfg.ShortName, err)
	}

	// start waiting for initial commit and mgmt server ready
	if err := s.Ready(ctx); err != nil {
		return err
	}

	// return if config file is found in the lab directory.
	// This can be either if the startup-config has been mounted by that path
	// or the config has been previously generated and saved
	if utils.FileExists(filepath.Join(s.Cfg.LabDir, "config", "config.json")) {
		return nil
	}

	if err := s.addDefaultConfig(ctx); err != nil {
		return err
	}

	return s.addOverlayCLIConfig(ctx)
}

func (s *srl) SaveConfig(ctx context.Context) error {
	cmd, _ := exec.NewExecCmdFromString(saveCmd)
	execResult, err := s.RunExec(ctx, cmd)
	if err != nil {
		return fmt.Errorf("%s: failed to execute cmd: %v", s.Cfg.ShortName, err)
	}

	if len(execResult.GetStdErrString()) > 0 {
		return fmt.Errorf("%s errors: %s", s.Cfg.ShortName, execResult.GetStdErrString())
	}

	log.Infof("saved SR Linux configuration from %s node. Output:\n%s", s.Cfg.ShortName, execResult.GetStdOutString())

	return nil
}

// Ready returns when the node boot sequence reached the stage when it is ready to accept config commands
// returns an error if not ready by the expiry of the timer readyTimeout.
func (s *srl) Ready(ctx context.Context) error {
	ctx, cancel := context.WithTimeout(ctx, readyTimeout)
	defer cancel()
	var err error

	log.Debugf("Waiting for SR Linux node %q to boot...", s.Cfg.ShortName)
	for {
		select {
		case <-ctx.Done():
			return fmt.Errorf("timed out waiting for SR Linux node %s to boot: %v", s.Cfg.ShortName, err)
		default:
			// two commands are checked, first if the mgmt_server is running
			cmd, _ := exec.NewExecCmdFromString(mgmtServerRdyCmd)
			execResult, err := s.RunExec(ctx, cmd)
			if err != nil {
				time.Sleep(retryTimer)
				continue
			}

			if len(execResult.GetStdErrString()) != 0 {
				log.Debugf("error during checking SR Linux boot status: %s", execResult.GetStdErrString())
				time.Sleep(retryTimer)
				continue
			}

			if !strings.Contains(execResult.GetStdOutString(), "running") {
				time.Sleep(retryTimer)
				continue
			}

			// once mgmt server is running, we need to check if it is ready to accept configuration commands
			// this is done with checking readyForConfigCmd
			cmd, _ = exec.NewExecCmdFromString(readyForConfigCmd)
			execResult, err = s.RunExec(ctx, cmd)
			if err != nil {
				log.Debugf("error during readyForConfigCmd execution: %s", err)
				time.Sleep(retryTimer)
				continue
			}

			if len(execResult.GetStdErrString()) != 0 {
				log.Debugf("readyForConfigCmd stderr: %s", string(execResult.GetStdErrString()))
				time.Sleep(retryTimer)
				continue
			}

			if !strings.Contains(execResult.GetStdOutString(), "loaded initial configuration") {
				log.Debugf("Management server readiness files doesn't contain the marker string %s", execResult.GetStdOutString())
				time.Sleep(retryTimer)
				continue
			}

			log.Debugf("Node %s is ready to accept configs", s.Cfg.ShortName)

			return nil
		}
	}
}

func (s *srl) createSRLFiles() error {
	log.Debugf("Creating directory structure for SRL container: %s", s.Cfg.ShortName)
	var src string
	var dst string

	if s.Cfg.License != "" {
		// copy license file to node specific directory in lab
		src = s.Cfg.License
		dst = filepath.Join(s.Cfg.LabDir, "license.key")
		if err := utils.CopyFile(src, dst, 0644); err != nil {
			return fmt.Errorf("CopyFile src %s -> dst %s failed %v", src, dst, err)
		}
		log.Debugf("CopyFile src %s -> dst %s succeeded", src, dst)
	}

	// generate SRL topology file, including base MAC
	err := generateSRLTopologyFile(s.Cfg)
	if err != nil {
		return err
	}

	utils.CreateDirectory(path.Join(s.Cfg.LabDir, "config"), 0777)

	// generate a startup config file
	// if the node has a `startup-config:` statement, the file specified in that section
	// will be used as a template in GenerateConfig()
	if s.Cfg.StartupConfig != "" {
		dst = filepath.Join(s.Cfg.LabDir, "config", "config.json")

		log.Debugf("Reading startup-config %s", s.Cfg.StartupConfig)

		c, err := os.ReadFile(s.Cfg.StartupConfig)
		if err != nil {
			return err
		}

		// Determine if startup-config is a JSON file
		// Get slice of data with optional leading whitespace removed.
		// See RFC 7159, Section 2 for the definition of JSON whitespace.
		x := bytes.TrimLeft(c, " \t\r\n")
		isJSON := len(x) > 0 && x[0] == '{'
		if !isJSON {
			log.Debugf("startup-config passed to %s is in the CLI format. Will apply it in post-deploy stage",
				s.Cfg.ShortName)

			s.startupCliCfg = c

			// no need to generate and mount startup-config passed in a CLI format
			// as we will apply it over the top of a default config in the post deploy stage
			return nil
		}

		cfgTemplate := string(c)

		err = s.GenerateConfig(dst, cfgTemplate)
		if err != nil {
			log.Errorf("node=%s, failed to generate config: %v", s.Cfg.ShortName, err)
		}
	}

	return err
}

func generateSRLTopologyFile(cfg *types.NodeConfig) error {
	dst := filepath.Join(cfg.LabDir, "topology.yml")

	tpl, err := template.ParseFS(topologies, "topology/"+srlTypes[cfg.NodeType])
	if err != nil {
		return errors.Wrap(err, "failed to get srl topology file")
	}

	mac := genMac(cfg)

	log.Debug(mac, dst)

	f, err := os.Create(dst)
	if err != nil {
		return err
	}

	if err := tpl.Execute(f, mac); err != nil {
		return err
	}

	return f.Close()
}

// addDefaultConfig adds srl default configuration such as tls certs, gnmi/json-rpc, login-banner.
func (s *srl) addDefaultConfig(ctx context.Context) error {
	b, err := s.banner(ctx)
	if err != nil {
		return err
	}

	// struct that holds data used in templating of the default config snippet
	tplData := struct {
		*types.NodeConfig
		Banner string
	}{
		s.Cfg,
		b,
	}

	buf := new(bytes.Buffer)
	err = srlCfgTpl.Execute(buf, tplData)
	if err != nil {
		return err
	}

	log.Debugf("Node %q additional config:\n%s", s.Cfg.ShortName, buf.String())

	execCmd := exec.NewExecCmdFromSlice([]string{
		"bash", "-c",
		fmt.Sprintf("echo '%s' > /tmp/clab-config", buf.String()),
	})
	_, err = s.RunExec(ctx, execCmd)
	if err != nil {
		return err
	}

	cmd, err := exec.NewExecCmdFromString(`bash -c "sr_cli -ed < /tmp/clab-config"`)
	if err != nil {
		return err
	}

	execResult, err := s.RunExec(ctx, cmd)
	if err != nil {
		return err
	}

	log.Debugf("node %s. stdout: %s, stderr: %s", s.Cfg.ShortName, execResult.GetStdOutString(), execResult.GetStdErrString())

	return nil
}

// addOverlayCLIConfig adds CLI formatted config that is read out of a file provided via startup-config directive.
func (s *srl) addOverlayCLIConfig(ctx context.Context) error {
	cfgStr := string(s.startupCliCfg)

	log.Debugf("Node %q additional config from startup-config file %s:\n%s", s.Cfg.ShortName, s.Cfg.StartupConfig, cfgStr)

	cmd := exec.NewExecCmdFromSlice([]string{
		"bash", "-c",
		fmt.Sprintf("echo '%s' > /tmp/clab-config", cfgStr),
	})
	_, err := s.RunExec(ctx, cmd)
	if err != nil {
		return err
	}

	cmd, _ = exec.NewExecCmdFromString(`bash -c "sr_cli -ed --post 'commit save' < tmp/clab-config"`)
	execResult, err := s.RunExec(ctx, cmd)
	if err != nil {
		return err
	}

	if len(execResult.GetStdErrString()) != 0 {
		return fmt.Errorf("%w:%s", nodes.ErrCommandExecError, execResult.GetStdErrString())
	}

	log.Debugf("node %s. stdout: %s, stderr: %s", s.Cfg.ShortName, execResult.GetStdOutString(), execResult.GetStdErrString())

	return nil
}

// populateHosts adds container hostnames for other nodes of a lab to SR Linux /etc/hosts file
// to mitigate the fact that srlinux uses non default netns for management and thus
// can't leverage docker DNS service.
func (s *srl) populateHosts(ctx context.Context, nodes map[string]nodes.Node) error {
	hosts, err := s.Runtime.GetHostsPath(ctx, s.Cfg.LongName)
	if err != nil {
		log.Warnf("Unable to locate /etc/hosts file for srl node %v: %v", s.Cfg.ShortName, err)
		return err
	}
	var entriesv4, entriesv6 bytes.Buffer
	const (
		v4Prefix = "###### CLAB-v4-START ######"
		v4Suffix = "###### CLAB-v4-END ######"
		v6Prefix = "###### CLAB-v6-START ######"
		v6Suffix = "###### CLAB-v6-END ######"
	)
	fmt.Fprintf(&entriesv4, "\n%s\n", v4Prefix)
	fmt.Fprintf(&entriesv6, "\n%s\n", v6Prefix)
	for node, params := range nodes {
		if v4 := params.Config().MgmtIPv4Address; v4 != "" {
			fmt.Fprintf(&entriesv4, "%s\t%s\n", v4, node)
		}
		if v6 := params.Config().MgmtIPv6Address; v6 != "" {
			fmt.Fprintf(&entriesv6, "%s\t%s\n", v6, node)
		}
	}
	fmt.Fprintf(&entriesv4, "%s\n", v4Suffix)
	fmt.Fprintf(&entriesv6, "%s\n", v6Suffix)

	file, err := os.OpenFile(hosts, os.O_APPEND|os.O_WRONLY, 0666) // skipcq: GSC-G302
	if err != nil {
		log.Warnf("Unable to open /etc/hosts file for srl node %v: %v", s.Cfg.ShortName, err)
		return err
	}

	_, err = file.Write(entriesv4.Bytes())
	if err != nil {
		return err
	}
	_, err = file.Write(entriesv6.Bytes())
	if err != nil {
		return err
	}

	return file.Close()
}

// CheckInterfaceName checks if a name of the interface referenced in the topology file correct.
func (s *srl) CheckInterfaceName() error {
	ifRe := regexp.MustCompile(`e\d+-\d+(-\d+)?`)
	for _, e := range s.Config().Endpoints {
		if !ifRe.MatchString(e.EndpointName) {
			return fmt.Errorf("nokia sr linux interface name %q doesn't match the required pattern. SR Linux interfaces should be named as e1-1 or e1-1-1", e.EndpointName)
		}
	}

	return nil
}<|MERGE_RESOLUTION|>--- conflicted
+++ resolved
@@ -184,48 +184,10 @@
 
 func (s *srl) PreDeploy(_ context.Context, certificate *cert.Certificate) error {
 	utils.CreateDirectory(s.Cfg.LabDir, 0777)
-<<<<<<< HEAD
 
 	// set the certificate data
 	s.Config().TLSCert = string(certificate.Cert)
 	s.Config().TLSKey = string(certificate.Key)
-=======
-	// retrieve node certificates
-	nodeCerts, err := cert.RetrieveNodeCertData(s.Cfg, labCADir)
-	// if not available on disk, create cert in next step
-	if err != nil {
-		// create CERT
-		certTpl, err := template.New("node-cert").Parse(cert.NodeCSRTempl)
-		if err != nil {
-			log.Errorf("failed to parse Node CSR Template: %v", err)
-		}
-		log.Debugf("creating node certificate for %s", s.Cfg.SANs)
-
-		certInput := cert.CertInput{
-			Name:     s.Cfg.ShortName,
-			LongName: s.Cfg.LongName,
-			Fqdn:     s.Cfg.Fqdn,
-			SANs:     s.Cfg.SANs,
-			Prefix:   configName,
-		}
-
-		nodeCerts, err = cert.GenerateCert(
-			path.Join(labCARoot, "root-ca.pem"),
-			path.Join(labCARoot, "root-ca-key.pem"),
-			certTpl,
-			certInput,
-			path.Join(labCADir, certInput.Name),
-		)
-		if err != nil {
-			log.Errorf("failed to generate certificates for node %s: %v", s.Cfg.ShortName, err)
-		}
-		log.Debugf("%s CSR: %s", s.Cfg.ShortName, string(nodeCerts.Csr))
-		log.Debugf("%s Cert: %s", s.Cfg.ShortName, string(nodeCerts.Cert))
-		log.Debugf("%s Key: %s", s.Cfg.ShortName, string(nodeCerts.Key))
-	}
-	s.Cfg.TLSCert = string(nodeCerts.Cert)
-	s.Cfg.TLSKey = string(nodeCerts.Key)
->>>>>>> 43eaa45b
 
 	// Create appmgr subdir for agent specs and copy files, if needed
 	if s.Cfg.Extras != nil && len(s.Cfg.Extras.SRLAgents) != 0 {
