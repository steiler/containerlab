// Copyright 2020 Nokia
// Licensed under the BSD 3-Clause License.
// SPDX-License-Identifier: BSD-3-Clause

package cmd

import (
	"os"

	log "github.com/sirupsen/logrus"
	"github.com/spf13/cobra"
	"github.com/srl-labs/containerlab/cert"
<<<<<<< HEAD
	"github.com/srl-labs/containerlab/cert/cfssl_ca"
=======
>>>>>>> 43eaa45b
)

var (
	commonName       string
	country          string
	locality         string
	organization     string
	organizationUnit string
	expiry           string
	path             string
	caNamePrefix     string
	certNamePrefix   string
	certHosts        []string
	caCertPath       string
	caKeyPath        string
)

func init() {
	toolsCmd.AddCommand(certCmd)
	certCmd.AddCommand(CACmd)
	certCmd.AddCommand(signCertCmd)
	CACmd.AddCommand(CACreateCmd)

	CACreateCmd.Flags().StringVarP(&commonName, "cn", "", "containerlab.dev", "Common Name")
	CACreateCmd.Flags().StringVarP(&country, "c", "", "Internet", "Country")
	CACreateCmd.Flags().StringVarP(&locality, "l", "", "Server", "Location")
	CACreateCmd.Flags().StringVarP(&organization, "o", "", "Containerlab", "Organization")
	CACreateCmd.Flags().StringVarP(&organizationUnit, "ou", "", "Containerlab Tools", "Organization Unit")
	CACreateCmd.Flags().StringVarP(&expiry, "expiry", "e", "87600h", "certificate validity period")
	CACreateCmd.Flags().StringVarP(&path, "path", "p", "",
		"path to write certificates to. Default is current working directory")
	CACreateCmd.Flags().StringVarP(&caNamePrefix, "name", "n", "ca", "certificate/key filename prefix")

	signCertCmd.Flags().StringSliceVarP(&certHosts, "hosts", "", []string{},
		"comma separate list of hosts of a certificate")
	signCertCmd.Flags().StringVarP(&commonName, "cn", "", "containerlab.dev", "Common Name")
	signCertCmd.Flags().StringVarP(&caCertPath, "ca-cert", "", "", "Path to CA certificate")
	signCertCmd.Flags().StringVarP(&caKeyPath, "ca-key", "", "", "Path to CA private key")
	signCertCmd.Flags().StringVarP(&country, "c", "", "Internet", "Country")
	signCertCmd.Flags().StringVarP(&locality, "l", "", "Server", "Location")
	signCertCmd.Flags().StringVarP(&organization, "o", "", "Containerlab", "Organization")
	signCertCmd.Flags().StringVarP(&organizationUnit, "ou", "", "Containerlab Tools", "Organization Unit")
	signCertCmd.Flags().StringVarP(&path, "path", "p", "",
		"path to write certificate and key to. Default is current working directory")
	signCertCmd.Flags().StringVarP(&certNamePrefix, "name", "n", "cert", "certificate/key filename prefix")
}

var certCmd = &cobra.Command{
	Use:   "cert",
	Short: "TLS certificate operations",
}

var CACmd = &cobra.Command{
	Use:   "ca",
	Short: "certificate authority operations",
}

var CACreateCmd = &cobra.Command{
	Use:   "create",
	Short: "create ca certificate and keys",
	RunE:  createCA,
}

var signCertCmd = &cobra.Command{
	Use:   "sign",
	Short: "create and sign certificate",
	RunE:  signCert,
}

func createCA(_ *cobra.Command, _ []string) error {
	var err error
<<<<<<< HEAD
=======

	cfssllog.Level = cfssllog.LevelError
	if debug {
		cfssllog.Level = cfssllog.LevelDebug
	}
>>>>>>> 43eaa45b

	if path == "" {
		path, err = os.Getwd()
		if err != nil {
			return err
		}
	}

	log.Infof("Certificate attributes: CN=%s, C=%s, L=%s, O=%s, OU=%s, Validity period=%s",
		commonName, country, locality, organization, organizationUnit, expiry)

	certStorage := cert.NewLocalDiskCertStorage(path)
	rootCa := cfssl_ca.NewCertificatAuthorityCloudflair(certStorage, debug)

<<<<<<< HEAD
	caCertInput := &cert.CsrInputCa{
=======
	_, err = cert.GenerateRootCa(path, csrTpl, cert.CaRootInput{
>>>>>>> 43eaa45b
		CommonName:       commonName,
		Country:          country,
		Locality:         locality,
		Organization:     organization,
		OrganizationUnit: organizationUnit,
		Expiry:           expiry,
	}

	caCert, err := rootCa.GenerateRootCert(caCertInput)
	if err != nil {
		return err
	}

	if caCertPath != "" {
		err = caCert.Write(caCertPath, caKeyPath, "")
		if err != nil {
			return err
		}
	} else {
		err = certStorage.StoreCaCert(caCert)
		if err != nil {
			return err
		}
	}

	return nil
}

// create node certificate and sign it with CA.
func signCert(_ *cobra.Command, _ []string) error {
	var err error

	if path == "" {
		path, err = os.Getwd()
		if err != nil {
			return err
		}
	}

	certStorage := cert.NewLocalDiskCertStorage(path)
	rootCa := cfssl_ca.NewCertificatAuthorityCloudflair(certStorage, debug)

	var caCert *cert.Certificate
	if caCertPath != "" {
		// try loading the CA certificarte from disk via the explicite given path
		caCert, err = cert.LoadCertificateFromDisk(caCertPath, caKeyPath, "")
		if err != nil {
			return err
		}

	} else {
		// try loading the CA Certificate based on the default directory layout
		caCert, err = certStorage.LoadCaCert()
		if err != nil {
			return err
		}
	}

	// provide the root Cert to the CA
	err = rootCa.SetRootCertificate(caCert)
	if err != nil {
		return err
	}

	log.Infof("Creating and signing certificate: Hosts=%q, CN=%s, C=%s, L=%s, O=%s, OU=%s",
		certHosts, commonName, country, locality, organization, organizationUnit)

	nodeCert, err := rootCa.GenerateNodeCert(&cert.CsrInputNode{
		Hosts:            certHosts,
		CommonName:       commonName,
		Country:          country,
		Locality:         locality,
		Organization:     organization,
		OrganizationUnit: organizationUnit,
		Expiry:           expiry,
		Name:             certNamePrefix,
	})
	if err != nil {
		return err
	}
	// store the cert
	err = certStorage.StoreNodeCert(certHosts[0], nodeCert)
	if err != nil {
		return err
	}

	return nil
}<|MERGE_RESOLUTION|>--- conflicted
+++ resolved
@@ -10,10 +10,8 @@
 	log "github.com/sirupsen/logrus"
 	"github.com/spf13/cobra"
 	"github.com/srl-labs/containerlab/cert"
-<<<<<<< HEAD
 	"github.com/srl-labs/containerlab/cert/cfssl_ca"
-=======
->>>>>>> 43eaa45b
+	"github.com/srl-labs/containerlab/types"
 )
 
 var (
@@ -85,15 +83,6 @@
 
 func createCA(_ *cobra.Command, _ []string) error {
 	var err error
-<<<<<<< HEAD
-=======
-
-	cfssllog.Level = cfssllog.LevelError
-	if debug {
-		cfssllog.Level = cfssllog.LevelDebug
-	}
->>>>>>> 43eaa45b
-
 	if path == "" {
 		path, err = os.Getwd()
 		if err != nil {
@@ -104,14 +93,15 @@
 	log.Infof("Certificate attributes: CN=%s, C=%s, L=%s, O=%s, OU=%s, Validity period=%s",
 		commonName, country, locality, organization, organizationUnit, expiry)
 
-	certStorage := cert.NewLocalDiskCertStorage(path)
+	topoPaths, err := types.NewTopoPaths(path)
+	if err != nil {
+		return err
+	}
+
+	certStorage := cert.NewLocalDiskCertStorage(topoPaths)
 	rootCa := cfssl_ca.NewCertificatAuthorityCloudflair(certStorage, debug)
 
-<<<<<<< HEAD
 	caCertInput := &cert.CsrInputCa{
-=======
-	_, err = cert.GenerateRootCa(path, csrTpl, cert.CaRootInput{
->>>>>>> 43eaa45b
 		CommonName:       commonName,
 		Country:          country,
 		Locality:         locality,
@@ -151,7 +141,12 @@
 		}
 	}
 
-	certStorage := cert.NewLocalDiskCertStorage(path)
+	topoPaths, err := types.NewTopoPaths(path)
+	if err != nil {
+		return err
+	}
+
+	certStorage := cert.NewLocalDiskCertStorage(topoPaths)
 	rootCa := cfssl_ca.NewCertificatAuthorityCloudflair(certStorage, debug)
 
 	var caCert *cert.Certificate
