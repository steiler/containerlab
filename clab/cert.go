--- conflicted
+++ resolved
@@ -3,11 +3,8 @@
 import (
 	"bytes"
 	"encoding/json"
-<<<<<<< HEAD
 	"os"
-=======
 	"fmt"
->>>>>>> 342fa403
 	"path"
 	"text/template"
 
