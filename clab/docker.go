--- conflicted
+++ resolved
@@ -4,10 +4,7 @@
 	"bytes"
 	"context"
 	"fmt"
-<<<<<<< HEAD
 	"io"
-=======
->>>>>>> e5b9cef0
 	"io/ioutil"
 	"os/exec"
 	"path"
